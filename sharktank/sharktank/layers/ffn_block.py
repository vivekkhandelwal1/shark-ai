# Copyright 2024 Advanced Micro Devices, Inc
#
# Licensed under the Apache License v2.0 with LLVM Exceptions.
# See https://llvm.org/LICENSE.txt for license information.
# SPDX-License-Identifier: Apache-2.0 WITH LLVM-exception

from typing import Callable

import torch.nn.functional as F
from sharktank import ops
from sharktank.types import AnyTensor

from .base import Theta, ThetaLayer
from .linear import LinearLayer
from .norm import RMSNormLayer


__all__ = [
    "FFN",
]


class FFN(ThetaLayer):
    def __init__(
        self,
        theta: Theta,
<<<<<<< HEAD
        is_gated: bool = True,
        activation_fn: Callable[[AnyTensor], AnyTensor] = F.silu,
=======
        rms_epsilon: float | None = None,
        is_gated: bool = True,
        activation_fn: Callable[[torch.Tensor], torch.Tensor] = F.silu,
        activation_dtype: Optional[torch.dtype] = torch.float16,
>>>>>>> 4a120712
        fake_quant: bool = False,
        add_residual: bool = True,
    ):
        """
        add_residual:
            At the end of the block add to the input.
        """
        super().__init__(theta)

        self.is_gated = is_gated
        self.activation_fn = activation_fn
<<<<<<< HEAD

        ffn_suffix = ""
        if theta.optional_tensor("ffn_gate_shexp") is not None:
            ffn_suffix = "_shexp"

        ffn_gate = "ffn_gate" + ffn_suffix
        ffn_up = "ffn_up" + ffn_suffix
        ffn_down = "ffn_down" + ffn_suffix
=======
        self.ffn_norm = torch.nn.Identity()
        self.add_residual = add_residual
>>>>>>> 4a120712

        if self.is_gated:
            self.add_module(
                "ffn_gate", LinearLayer(theta(ffn_gate), fake_quant=fake_quant)
            )

        self.add_module("ffn_up", LinearLayer(theta(ffn_up), fake_quant=fake_quant))
        self.add_module("ffn_down", LinearLayer(theta(ffn_down), fake_quant=fake_quant))

    def forward(
        self,
        h: AnyTensor,
    ) -> AnyTensor:
        if self.is_gated:
            ffn_gate = ops.elementwise(self.activation_fn, self.ffn_gate(h))
            ffn_up = self.ffn_up(h)
            ffn_down = self.ffn_down(ffn_gate * ffn_up)
        else:
            ffn_up = self.ffn_up(h)
            ffn_activation = ops.elementwise(self.activation_fn, ffn_up)
            ffn_down = self.ffn_down(ffn_activation)

<<<<<<< HEAD
=======
        if self.add_residual:
            return h + ffn_down
>>>>>>> 4a120712
        return ffn_down<|MERGE_RESOLUTION|>--- conflicted
+++ resolved
@@ -6,6 +6,7 @@
 
 from typing import Callable
 
+import torch
 import torch.nn.functional as F
 from sharktank import ops
 from sharktank.types import AnyTensor
@@ -24,17 +25,9 @@
     def __init__(
         self,
         theta: Theta,
-<<<<<<< HEAD
-        is_gated: bool = True,
-        activation_fn: Callable[[AnyTensor], AnyTensor] = F.silu,
-=======
-        rms_epsilon: float | None = None,
         is_gated: bool = True,
         activation_fn: Callable[[torch.Tensor], torch.Tensor] = F.silu,
-        activation_dtype: Optional[torch.dtype] = torch.float16,
->>>>>>> 4a120712
         fake_quant: bool = False,
-        add_residual: bool = True,
     ):
         """
         add_residual:
@@ -44,7 +37,6 @@
 
         self.is_gated = is_gated
         self.activation_fn = activation_fn
-<<<<<<< HEAD
 
         ffn_suffix = ""
         if theta.optional_tensor("ffn_gate_shexp") is not None:
@@ -53,10 +45,6 @@
         ffn_gate = "ffn_gate" + ffn_suffix
         ffn_up = "ffn_up" + ffn_suffix
         ffn_down = "ffn_down" + ffn_suffix
-=======
-        self.ffn_norm = torch.nn.Identity()
-        self.add_residual = add_residual
->>>>>>> 4a120712
 
         if self.is_gated:
             self.add_module(
@@ -79,9 +67,4 @@
             ffn_activation = ops.elementwise(self.activation_fn, ffn_up)
             ffn_down = self.ffn_down(ffn_activation)
 
-<<<<<<< HEAD
-=======
-        if self.add_residual:
-            return h + ffn_down
->>>>>>> 4a120712
         return ffn_down