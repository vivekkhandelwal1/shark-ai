--- conflicted
+++ resolved
@@ -66,11 +66,8 @@
         attn_dtype: torch.dtype = torch.float32,
         device: Optional[torch.device] = None,
         shard_count: int = 1,
-<<<<<<< HEAD
         attn_type: str = "gqa",
-=======
         block_to_device_lookup: tuple[tuple[int, ...], ...] | None = None,
->>>>>>> 2bbcd463
     ):
         self.transformer_block_count = transformer_block_count
         self.head_count_kv = attn_head_count
@@ -78,9 +75,7 @@
         self.cache_partition_count = cache_partition_count
         self.block_seq_stride = block_seq_stride
         self.shard_count = shard_count
-<<<<<<< HEAD
         self.attn_type = attn_type
-=======
 
         if block_to_device_lookup is None:
             block_to_device_lookup = tuple(
@@ -107,7 +102,6 @@
         self.block_to_pipeline_lookup = tuple(block_to_pipeline_lookup)
         self.pipeline_count = len(pipeline_to_device_lookup)
 
->>>>>>> 2bbcd463
         if attn_head_count % shard_count != 0:
             raise ValueError(
                 f"The attention head count {attn_head_count} must be a multiple of the tensor parallelism size {shard_count}."
@@ -491,16 +485,9 @@
         k = k.transpose(1, 2)
         v = v.transpose(1, 2)
 
-<<<<<<< HEAD
-        q = ops.to(q, dtype=self.dtype)
-        k = ops.to(k, dtype=self.dtype)
-        v = ops.to(v, dtype=self.dtype)
-
-=======
         q = ops.to(q, dtype=self.attn_dtype)
         k = ops.to(k, dtype=self.attn_dtype)
         v = ops.to(v, dtype=self.attn_dtype)
->>>>>>> 2bbcd463
         if mask is not None:
             mask = ops.to(mask, dtype=self.attn_dtype)
 
