--- conflicted
+++ resolved
@@ -28,11 +28,8 @@
         phase: InferencePhase,
         input_token_ids: list[int],
         rid=None,
-<<<<<<< HEAD
+        orig_instance_id=None,
         is_disconnected: Callable[[], bool] = lambda: False,
-=======
-        orig_instance_id=None,
->>>>>>> df35dc69
     ):
         super().__init__()
         self.phase = phase
